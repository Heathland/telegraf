package main

import (
	"flag"
	"fmt"
	"log"
	"os"
	"os/signal"
	"strings"

<<<<<<< HEAD
=======
	"github.com/influxdb/telegraf"
	_ "github.com/influxdb/telegraf/outputs/all"
>>>>>>> c26fa330
	_ "github.com/influxdb/telegraf/plugins/all"
	"github.com/jipperinbham/telegraf"
	_ "github.com/jipperinbham/telegraf/outputs/all"
)

var fDebug = flag.Bool("debug", false, "show metrics as they're generated to stdout")
var fTest = flag.Bool("test", false, "gather metrics, print them out, and exit")
var fConfig = flag.String("config", "", "configuration file to load")
var fVersion = flag.Bool("version", false, "display the version")
var fSampleConfig = flag.Bool("sample-config", false, "print out full sample configuration")
var fPidfile = flag.String("pidfile", "", "file to write our pid to")
var fPLuginsFilter = flag.String("filter", "", "filter the plugins to enable, separator is :")

// Telegraf version
var Version = "0.1.6-dev"

func main() {
	flag.Parse()

	if *fVersion {
		fmt.Printf("Telegraf - Version %s\n", Version)
		return
	}

	if *fSampleConfig {
		telegraf.PrintSampleConfig()
		return
	}

	var (
		config *telegraf.Config
		err    error
	)

	if *fConfig != "" {
		config, err = telegraf.LoadConfig(*fConfig)
		if err != nil {
			log.Fatal(err)
		}
	} else {
		fmt.Println("Usage: Telegraf")
		flag.PrintDefaults()
		return
	}

	ag, err := telegraf.NewAgent(config)
	if err != nil {
		log.Fatal(err)
	}

	if *fDebug {
		ag.Debug = true
	}

	outputs, err := ag.LoadOutputs()
	if err != nil {
		log.Fatal(err)
	}
	if len(outputs) == 0 {
<<<<<<< HEAD
		log.Printf("Error: no outputs found, did you provide a config file?")
=======
		log.Printf("Error: no outputs found, did you provide a valid config file?")
>>>>>>> c26fa330
		os.Exit(1)
	}

	plugins, err := ag.LoadPlugins(*fPLuginsFilter)
	if err != nil {
		log.Fatal(err)
	}
	if len(plugins) == 0 {
		log.Printf("Error: no plugins found, did you provide a valid config file?")
		os.Exit(1)
	}

	if *fTest {
		if *fConfig != "" {
			err = ag.Test()
		} else {
			err = ag.TestAllPlugins()
		}

		if err != nil {
			log.Fatal(err)
		}

		return
	}

	err = ag.Connect()
	if err != nil {
		log.Fatal(err)
	}

	shutdown := make(chan struct{})

	signals := make(chan os.Signal)

	signal.Notify(signals, os.Interrupt)

	go func() {
		<-signals
		close(shutdown)
	}()

	log.Printf("Starting Telegraf (version %s)\n", Version)
	log.Printf("Loaded outputs: %s", strings.Join(outputs, " "))
	log.Printf("Loaded plugins: %s", strings.Join(plugins, " "))
	if ag.Debug {
		log.Printf("Debug: enabled")
		log.Printf("Agent Config: Interval:%s, Debug:%#v, Hostname:%#v\n",
			ag.Interval, ag.Debug, ag.Hostname)
	}
<<<<<<< HEAD
	log.Printf("Tags enabled: %v", config.ListTags())
=======
	log.Printf("Tags enabled: %s", config.ListTags())
>>>>>>> c26fa330

	if *fPidfile != "" {
		f, err := os.Create(*fPidfile)
		if err != nil {
			log.Fatalf("Unable to create pidfile: %s", err)
		}

		fmt.Fprintf(f, "%d\n", os.Getpid())

		f.Close()
	}

	ag.Run(shutdown)
}<|MERGE_RESOLUTION|>--- conflicted
+++ resolved
@@ -8,14 +8,9 @@
 	"os/signal"
 	"strings"
 
-<<<<<<< HEAD
-=======
 	"github.com/influxdb/telegraf"
 	_ "github.com/influxdb/telegraf/outputs/all"
->>>>>>> c26fa330
 	_ "github.com/influxdb/telegraf/plugins/all"
-	"github.com/jipperinbham/telegraf"
-	_ "github.com/jipperinbham/telegraf/outputs/all"
 )
 
 var fDebug = flag.Bool("debug", false, "show metrics as they're generated to stdout")
@@ -72,11 +67,7 @@
 		log.Fatal(err)
 	}
 	if len(outputs) == 0 {
-<<<<<<< HEAD
-		log.Printf("Error: no outputs found, did you provide a config file?")
-=======
 		log.Printf("Error: no outputs found, did you provide a valid config file?")
->>>>>>> c26fa330
 		os.Exit(1)
 	}
 
@@ -127,11 +118,7 @@
 		log.Printf("Agent Config: Interval:%s, Debug:%#v, Hostname:%#v\n",
 			ag.Interval, ag.Debug, ag.Hostname)
 	}
-<<<<<<< HEAD
-	log.Printf("Tags enabled: %v", config.ListTags())
-=======
 	log.Printf("Tags enabled: %s", config.ListTags())
->>>>>>> c26fa330
 
 	if *fPidfile != "" {
 		f, err := os.Create(*fPidfile)
